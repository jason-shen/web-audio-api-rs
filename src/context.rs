--- conflicted
+++ resolved
@@ -116,16 +116,12 @@
         node::BiquadFilterNode::new(self.base(), None)
     }
 
-<<<<<<< HEAD
+    /// Creates a `WaveShaperNode`
+    fn create_wave_shaper(&self) -> node::WaveShaperNode {
+        node::WaveShaperNode::new(self.base(), None)
+    }
+
     /// Creates a `ChannelSplitterNode`
-=======
-    /// Creates a WaveShaperNode
-    fn create_wave_shaper(&self) -> node::WaveShaperNode {
-        node::WaveShaperNode::new(self.base(), Default::default())
-    }
-
-    /// Creates a ChannelSplitterNode
->>>>>>> 85625391
     fn create_channel_splitter(&self, number_of_outputs: u32) -> node::ChannelSplitterNode {
         let opts = node::ChannelSplitterOptions {
             number_of_outputs,
