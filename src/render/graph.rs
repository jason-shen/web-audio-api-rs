//! The audio graph topology and render algorithm
use std::any::Any;
use std::cell::RefCell;
use std::panic::{self, AssertUnwindSafe};

use crate::context::AudioNodeId;
use smallvec::{smallvec, SmallVec};

use super::{Alloc, AudioParamValues, AudioProcessor, AudioRenderQuantum, NodeCollection};
use crate::node::{ChannelConfigInner, ChannelCountMode, ChannelInterpretation};
use crate::render::RenderScope;

/// Connection between two audio nodes
struct OutgoingEdge {
    /// index of the current Nodes output port
    self_index: usize,
    /// reference to the other Node
    other_id: AudioNodeId,
    /// index of the other Nodes input port
    other_index: usize,
}

impl std::fmt::Debug for OutgoingEdge {
    fn fmt(&self, f: &mut std::fmt::Formatter<'_>) -> std::fmt::Result {
        let mut format = f.debug_struct("OutgoingEdge");
        format
            .field("self_index", &self.self_index)
            .field("other_id", &self.other_id);
        if self.other_index == usize::MAX {
            format.field("other_index", &"HIDDEN");
        } else {
            format.field("other_index", &self.other_index);
        }
        format.finish()
    }
}

/// Renderer Node in the Audio Graph
pub struct Node {
    /// AudioNodeId, to be sent back to the control thread when this node is dropped
    reclaim_id: Option<llq::Node<AudioNodeId>>,
    /// Renderer: converts inputs to outputs
    processor: Box<dyn AudioProcessor>,
    /// Reusable input buffers
    inputs: Vec<AudioRenderQuantum>,
    /// Reusable output buffers, consumed by subsequent Nodes in this graph
    outputs: Vec<AudioRenderQuantum>,
    /// Channel configuration: determines up/down-mixing of inputs
    channel_config: ChannelConfigInner,
    /// Outgoing edges: tuple of outcoming node reference, our output index and their input index
    outgoing_edges: SmallVec<[OutgoingEdge; 2]>,
    /// Indicates if the control thread has dropped this Node
    free_when_finished: bool,
    /// Indicates if the node has any incoming connections (for lifecycle management)
    has_inputs_connected: bool,
    /// Indicates if the node can act as a cycle breaker (only DelayNode for now)
    cycle_breaker: bool,
}

impl std::fmt::Debug for Node {
    fn fmt(&self, f: &mut std::fmt::Formatter<'_>) -> std::fmt::Result {
        f.debug_struct("Node")
            .field("id", &self.reclaim_id.as_deref())
            .field("processor", &self.processor)
            .field("channel_config", &self.channel_config)
            .field("outgoing_edges", &self.outgoing_edges)
            .field("free_when_finished", &self.free_when_finished)
            .field("cycle_breaker", &self.cycle_breaker)
            .finish_non_exhaustive()
    }
}

impl Node {
    /// Render an audio quantum
    fn process(&mut self, params: AudioParamValues<'_>, scope: &RenderScope) -> bool {
        self.processor
            .process(&self.inputs[..], &mut self.outputs[..], params, scope)
    }

    /// Determine if this node is done playing and can be removed from the audio graph
    fn can_free(&self, tail_time: bool) -> bool {
        // Only drop when the Control thread has dropped its handle.
        // Otherwise the node can be reconnected/restarted etc.
        if !self.free_when_finished {
            return false;
        }

        // Drop when the node does not have any inputs and outputs
        if !self.has_inputs_connected && self.outgoing_edges.is_empty() {
            return true;
        }

        // Drop when the node does not have any inputs connected,
        // and if the processor reports it won't yield output.
        if !self.has_inputs_connected && !tail_time {
            return true;
        }

        // Otherwise, do not drop the node.
        // (Even if it has no outputs connected, it may have side effects)
        false
    }

    /// Get the current buffer for AudioParam values
    pub fn get_buffer(&self) -> &AudioRenderQuantum {
        self.outputs.first().unwrap()
    }
}

/// The audio graph
pub(crate) struct Graph {
    /// Processing Nodes
    nodes: NodeCollection,
    /// Allocator for audio buffers
    alloc: Alloc,
    /// Message channel to notify control thread of reclaimable AudioNodeIds
    reclaim_id_channel: llq::Producer<AudioNodeId>,
    /// Topological ordering of the nodes
    ordered: Vec<AudioNodeId>,
    /// Topological sorting helper
    marked: Vec<AudioNodeId>,
    /// Topological sorting helper
    marked_temp: Vec<AudioNodeId>,
    /// Topological sorting helper
    in_cycle: Vec<AudioNodeId>,
    /// Topological sorting helper
    cycle_breakers: Vec<AudioNodeId>,
}

impl std::fmt::Debug for Graph {
    fn fmt(&self, f: &mut std::fmt::Formatter<'_>) -> std::fmt::Result {
        f.debug_struct("Graph")
            .field("nodes", &self.nodes)
            .field("ordered", &self.ordered)
            .finish_non_exhaustive()
    }
}

impl Graph {
    pub fn new(reclaim_id_channel: llq::Producer<AudioNodeId>) -> Self {
        Graph {
            nodes: NodeCollection::new(),
            alloc: Alloc::with_capacity(64),
            reclaim_id_channel,
            ordered: vec![],
            marked: vec![],
            marked_temp: vec![],
            in_cycle: vec![],
            cycle_breakers: vec![],
        }
    }

    /// Check if the graph is fully initialized and can start rendering
    pub fn is_active(&self) -> bool {
        // currently we only require the destination node to be present
        !self.nodes.is_empty()
    }

    pub fn add_node(
        &mut self,
        index: AudioNodeId,
        reclaim_id: llq::Node<AudioNodeId>,
        processor: Box<dyn AudioProcessor>,
        number_of_inputs: usize,
        number_of_outputs: usize,
        channel_config: ChannelConfigInner,
    ) {
        // todo: pre-allocate the buffers on the control thread

        // set input and output buffers to single channel of silence, will be upmixed when
        // necessary
        let inputs = vec![AudioRenderQuantum::from(self.alloc.silence()); number_of_inputs];
        let outputs = vec![AudioRenderQuantum::from(self.alloc.silence()); number_of_outputs];

        self.nodes.insert(
            index,
            RefCell::new(Node {
                reclaim_id: Some(reclaim_id),
                processor,
                inputs,
                outputs,
                channel_config,
                outgoing_edges: smallvec![],
                free_when_finished: false,
                has_inputs_connected: false,
                cycle_breaker: false,
            }),
        );
    }

    pub fn add_edge(&mut self, source: (AudioNodeId, usize), dest: (AudioNodeId, usize)) {
        self.nodes[source.0]
            .get_mut()
            .outgoing_edges
            .push(OutgoingEdge {
                self_index: source.1,
                other_id: dest.0,
                other_index: dest.1,
            });

        self.ordered.clear(); // void current ordering
    }

    pub fn remove_edge(&mut self, source: AudioNodeId, dest: AudioNodeId) {
        self.nodes[source]
            .get_mut()
            .outgoing_edges
            .retain(|edge| edge.other_id != dest);

        self.ordered.clear(); // void current ordering
    }

    pub fn remove_edges_from(&mut self, source: AudioNodeId) {
        // Remove outgoing edges
        self.nodes[source].get_mut().outgoing_edges.clear();

        // Remove incoming edges - we need to traverse all nodes
        self.nodes.values_mut().for_each(|node| {
            // Retain edge when
            // - not connected to this node, or
            // - when this is an audioparam edge (only disconnect true audio nodes)
            node.get_mut()
                .outgoing_edges
                .retain(|edge| edge.other_id != source || edge.other_index == usize::MAX);
        });

        self.ordered.clear(); // void current ordering
    }

    pub fn mark_free_when_finished(&mut self, index: AudioNodeId) {
        // Issue #92, a race condition can occur for AudioParams. They may have already been
        // removed from the audio graph if the node they feed into was dropped.
        // Therefore, do not assume this node still exists:
        if let Some(node) = self.nodes.get_mut(index) {
            node.get_mut().free_when_finished = true;
        }
    }

    pub fn mark_cycle_breaker(&mut self, index: AudioNodeId) {
        self.nodes[index].get_mut().cycle_breaker = true;
    }

    pub fn set_channel_count(&mut self, index: AudioNodeId, v: usize) {
        self.nodes[index].get_mut().channel_config.count = v;
    }
    pub fn set_channel_count_mode(&mut self, index: AudioNodeId, v: ChannelCountMode) {
        self.nodes[index].get_mut().channel_config.count_mode = v;
    }
    pub fn set_channel_interpretation(&mut self, index: AudioNodeId, v: ChannelInterpretation) {
        self.nodes[index].get_mut().channel_config.interpretation = v;
    }

    pub fn route_message(&mut self, index: AudioNodeId, msg: &mut dyn Any) {
        self.nodes[index].get_mut().processor.onmessage(msg);
    }

    /// Helper function for `order_nodes` - traverse node and outgoing edges
    ///
    /// The return value indicates `cycle_breaker_applied`:
    /// - true: a cycle was found and a cycle breaker was applied, current ordering is invalidated
    /// - false: visiting this leg was successful and no topological changes were applied
    fn visit(
        &self,
        node_id: AudioNodeId,
        marked: &mut Vec<AudioNodeId>,
        marked_temp: &mut Vec<AudioNodeId>,
        ordered: &mut Vec<AudioNodeId>,
        in_cycle: &mut Vec<AudioNodeId>,
        cycle_breakers: &mut Vec<AudioNodeId>,
    ) -> bool {
        // If this node is in the cycle detection list, it is part of a cycle!
        if let Some(pos) = marked_temp.iter().position(|&m| m == node_id) {
            // check if we can find some node that can break the cycle
            let cycle_breaker_node = marked_temp
                .iter()
                .skip(pos)
                .find(|&&node_id| self.nodes[node_id].borrow().cycle_breaker);

            match cycle_breaker_node {
                Some(&node_id) => {
                    // store node id to clear the node outgoing edges
                    cycle_breakers.push(node_id);

                    return true;
                }
                None => {
                    // Mark all nodes in the cycle
                    in_cycle.extend_from_slice(&marked_temp[pos..]);
                    // Do not continue, as we already have visited all these nodes
                    return false;
                }
            }
        }

        // Do not visit nodes multiple times
        if marked.contains(&node_id) {
            return false;
        }

        // Add node to the visited list
        marked.push(node_id);
        // Add node to the current cycle detection list
        marked_temp.push(node_id);

        // Visit outgoing nodes, and call `visit` on them recursively
        for edge in self.nodes[node_id].borrow().outgoing_edges.iter() {
            let cycle_breaker_applied = self.visit(
                edge.other_id,
                marked,
                marked_temp,
                ordered,
                in_cycle,
                cycle_breakers,
            );
            if cycle_breaker_applied {
                return true;
            }
        }

        // Then add this node to the ordered list
        ordered.push(node_id);

        // Finished visiting all nodes in this leg, clear the current cycle detection list
        marked_temp.retain(|marked| *marked != node_id);

        false
    }

    /// Determine the order of the audio nodes for rendering
    ///
    /// By inspecting the audio node connections, we can determine which nodes should render before
    /// other nodes. For example, in a graph with an audio source, a gain node and the destination
    /// node, at every render quantum the source should render first and after that the gain node.
    ///
    /// Inspired by the spec recommendation at
    /// <https://webaudio.github.io/web-audio-api/#rendering-loop>
    ///
    /// The goals are:
    /// - Perform a topological sort of the graph
    /// - Break cycles when possible (if there is a DelayNode present)
    /// - Mute nodes that are still in a cycle
    /// - For performance: no new allocations (reuse Vecs)
    fn order_nodes(&mut self) {
        // For borrowck reasons, we need the `visit` call to be &self.
        // So move out the bookkeeping Vecs, and pass them around as &mut.
        let mut ordered = std::mem::take(&mut self.ordered);
        let mut marked = std::mem::take(&mut self.marked);
        let mut marked_temp = std::mem::take(&mut self.marked_temp);
        let mut in_cycle = std::mem::take(&mut self.in_cycle);
        let mut cycle_breakers = std::mem::take(&mut self.cycle_breakers);

        // When a cycle breaker is applied, the graph topology changes and we need to run the
        // ordering again
        loop {
            // Clear previous administration
            ordered.clear();
            marked.clear();
            marked_temp.clear();
            in_cycle.clear();
            cycle_breakers.clear();

            // Visit all registered nodes, and perform a depth first traversal.
            //
            // We cannot just start from the AudioDestinationNode and visit all nodes connecting to it,
            // since the audio graph could contain legs detached from the destination and those should
            // still be rendered.
            let mut cycle_breaker_applied = false;
            for node_id in self.nodes.keys() {
                cycle_breaker_applied = self.visit(
                    node_id,
                    &mut marked,
                    &mut marked_temp,
                    &mut ordered,
                    &mut in_cycle,
                    &mut cycle_breakers,
                );

                if cycle_breaker_applied {
                    break;
                }
            }

            if cycle_breaker_applied {
                // clear the outgoing edges of the nodes that have been recognized as cycle breaker
                let nodes = &mut self.nodes;
                cycle_breakers.iter().for_each(|node_id| {
                    nodes[*node_id].get_mut().outgoing_edges.clear();
                });

                continue;
            }

            break;
        }

        // Remove nodes from the ordering if they are part of a cycle. The spec mandates that their
        // outputs should be silenced, but with our rendering algorithm that is not necessary.
        // `retain` leaves the ordering in place
        ordered.retain(|o| !in_cycle.contains(o));

        // The `visit` function adds child nodes before their parent, so reverse the order
        ordered.reverse();

        // Re-instate Vecs
        self.ordered = ordered;
        self.marked = marked;
        self.marked_temp = marked_temp;
        self.in_cycle = in_cycle;
        self.cycle_breakers = cycle_breakers;
    }

    /// Render a single audio quantum by traversing the node list
    pub fn render(&mut self, scope: &RenderScope) -> &AudioRenderQuantum {
        // if the audio graph was changed, determine the new ordering
        if self.ordered.is_empty() {
            self.order_nodes();
        }

        // keep track of end-of-lifecyle nodes
        let mut nodes_dropped = false;

        // for borrow-checker reasons, move mutable borrow of nodes out of self
        let nodes = &mut self.nodes;

        // process every node, in topological sorted order
        self.ordered.iter().for_each(|index| {
            // acquire a mutable borrow of the current processing node
            let mut node = nodes[*index].borrow_mut();

<<<<<<< HEAD
            // make sure all input buffers have the correct number of channels, this might not be
            // the case if the node has no inputs connected or the channel count has just changed
            let interpretation = node.channel_config.interpretation;
            let count = node.channel_config.count;
            node.inputs
                .iter_mut()
                .for_each(|i| i.mix(count, interpretation));

=======
>>>>>>> a2a411f5
            // let the current node process (catch any panics that may occur)
            let params = AudioParamValues::from(nodes);
            scope.node_id.set(*index);
            let (success, tail_time) = {
                // We are abusing AssertUnwindSafe here, we cannot guarantee it upholds.
                // This may lead to logic bugs later on, but it is the best that we can do.
                // The alternative is to crash and reboot the render thread.
                let catch_me = AssertUnwindSafe(|| node.process(params, scope));

                match panic::catch_unwind(catch_me) {
                    Ok(tail_time) => (true, tail_time),
                    Err(e) => {
                        node.outgoing_edges.clear();
                        scope.report_error(e);
                        (false, false)
                    }
                }
            };

            // iterate all outgoing edges, lookup these nodes and add to their input
            node.outgoing_edges
                .iter()
                // audio params are connected to the 'hidden' usize::MAX output, ignore them here
                .filter(|edge| edge.other_index != usize::MAX)
                .for_each(|edge| {
                    let mut output_node = nodes[edge.other_id].borrow_mut();
                    output_node.has_inputs_connected = true;
                    let signal = &node.outputs[edge.self_index];
                    let channel_config = &output_node.channel_config.clone();

                    output_node.inputs[edge.other_index].add(signal, channel_config);
                });

            let can_free = !success || node.can_free(tail_time);

            // Node is not dropped.
            if !can_free {
                // Reset input buffers as they will be summed up in the next render quantum.
                node.inputs
                    .iter_mut()
                    .for_each(AudioRenderQuantum::make_silent);

                // Reset input state
                node.has_inputs_connected = false;
            }

            drop(node); // release borrow of self.nodes

            // Check if we can decommission this node (end of life)
            if can_free {
                // Node is dropped, remove it from the node list
                let mut node = nodes.remove(*index).into_inner();
                self.reclaim_id_channel
                    .push(node.reclaim_id.take().unwrap());
                drop(node);

                // And remove it from the ordering after we have processed all nodes
                nodes_dropped = true;

                // Nodes are only dropped when they do not have incoming connections.
                // But they may have AudioParams feeding into them, these can de dropped too.
                nodes.retain(|id, node| {
                    let node = node.get_mut(); // unwrap the RefCell

                    // Check if this node was connected to the dropped node. In that case, it is
                    // either an AudioParam (which can be dropped), or the AudioListener that feeds
                    // into a PannerNode (which can be disconnected).
                    let was_connected = {
                        let outgoing_edges = &mut node.outgoing_edges;
                        let prev_len = outgoing_edges.len();
                        outgoing_edges.retain(|e| e.other_id != *index);
                        outgoing_edges.len() != prev_len
                    };

                    // Retain when
                    // - special node (destination = id 0, listener = id 1), or
                    // - not connected to this dropped node, or
                    // - if the control thread still has a handle to it.
                    let retain = id.0 < 2 || !was_connected || !node.free_when_finished;

                    if !retain {
                        self.reclaim_id_channel
                            .push(node.reclaim_id.take().unwrap());
                    }
                    retain
                })
            }
        });

        // If there were any nodes decommissioned, remove from graph order
        if nodes_dropped {
            let mut i = 0;
            while i < self.ordered.len() {
                if nodes.get(self.ordered[i]).is_none() {
                    self.ordered.remove(i);
                } else {
                    i += 1;
                }
            }
        }

        // Return the output buffer of destination node
        &self.nodes[AudioNodeId(0)].get_mut().outputs[0]
    }
}

#[cfg(test)]
mod tests {
    use super::*;
    use crate::context::DESTINATION_NODE_ID;

    #[derive(Debug, Clone)]
    struct TestNode {
        tail_time: bool,
    }

    impl AudioProcessor for TestNode {
        fn process(
            &mut self,
            _inputs: &[AudioRenderQuantum],
            _outputs: &mut [AudioRenderQuantum],
            _params: AudioParamValues<'_>,
            _scope: &RenderScope,
        ) -> bool {
            self.tail_time
        }
    }

    fn config() -> ChannelConfigInner {
        ChannelConfigInner {
            count: 2,
            count_mode: crate::node::ChannelCountMode::Explicit,
            interpretation: crate::node::ChannelInterpretation::Speakers,
        }
    }

    fn add_node(graph: &mut Graph, id: u64, node: Box<dyn AudioProcessor>) {
        let id = AudioNodeId(id);
        let reclaim_id = llq::Node::new(id);
        graph.add_node(id, reclaim_id, node, 1, 1, config());
    }

    fn add_edge(graph: &mut Graph, from: u64, to: u64) {
        graph.add_edge((AudioNodeId(from), 0), (AudioNodeId(to), 0));
    }

    fn add_audioparam(graph: &mut Graph, from: u64, to: u64) {
        graph.add_edge((AudioNodeId(from), 0), (AudioNodeId(to), usize::MAX));
    }

    // regression test for:
    // https://github.com/orottier/web-audio-api-rs/issues/389
    #[test]
    fn test_active() {
        let mut graph = Graph::new(llq::Queue::new().split().0);
        assert!(!graph.is_active());
        // graph is active only when AudioDestination is set up
        let node = Box::new(TestNode { tail_time: false });
        add_node(&mut graph, DESTINATION_NODE_ID.0, node.clone());
        assert!(graph.is_active());
    }

    #[test]
    fn test_add_remove() {
        let mut graph = Graph::new(llq::Queue::new().split().0);

        let node = Box::new(TestNode { tail_time: false });
        add_node(&mut graph, 0, node.clone());
        add_node(&mut graph, 1, node.clone());
        add_node(&mut graph, 2, node.clone());
        add_node(&mut graph, 3, node);

        add_edge(&mut graph, 1, 0);
        add_edge(&mut graph, 2, 1);
        add_edge(&mut graph, 3, 0);

        graph.order_nodes();

        // sorting is not deterministic, but this should uphold:
        assert_eq!(graph.ordered.len(), 4); // all nodes present
        assert_eq!(graph.ordered[3], AudioNodeId(0)); // root node comes last

        let pos1 = graph
            .ordered
            .iter()
            .position(|&n| n == AudioNodeId(1))
            .unwrap();
        let pos2 = graph
            .ordered
            .iter()
            .position(|&n| n == AudioNodeId(2))
            .unwrap();
        assert!(pos2 < pos1); // node 1 depends on node 2

        // Detach node 1 (and thus node 2) from the root node
        graph.remove_edge(AudioNodeId(1), AudioNodeId(0));
        graph.order_nodes();

        // sorting is not deterministic, but this should uphold:
        assert_eq!(graph.ordered.len(), 4); // all nodes present
        let pos1 = graph
            .ordered
            .iter()
            .position(|&n| n == AudioNodeId(1))
            .unwrap();
        let pos2 = graph
            .ordered
            .iter()
            .position(|&n| n == AudioNodeId(2))
            .unwrap();
        assert!(pos2 < pos1); // node 1 depends on node 2
    }

    #[test]
    fn test_remove_all() {
        let mut graph = Graph::new(llq::Queue::new().split().0);

        let node = Box::new(TestNode { tail_time: false });
        add_node(&mut graph, 0, node.clone());
        add_node(&mut graph, 1, node.clone());
        add_node(&mut graph, 2, node);

        // link 1->0, 1->2 and 2->0
        add_edge(&mut graph, 1, 0);
        add_edge(&mut graph, 1, 2);
        add_edge(&mut graph, 2, 0);

        graph.order_nodes();

        assert_eq!(
            graph.ordered,
            vec![AudioNodeId(1), AudioNodeId(2), AudioNodeId(0)]
        );

        graph.remove_edges_from(AudioNodeId(1));
        graph.order_nodes();

        // sorting is not deterministic, but this should uphold:
        assert_eq!(graph.ordered.len(), 3); // all nodes present
        let pos0 = graph
            .ordered
            .iter()
            .position(|&n| n == AudioNodeId(0))
            .unwrap();
        let pos2 = graph
            .ordered
            .iter()
            .position(|&n| n == AudioNodeId(2))
            .unwrap();
        assert!(pos2 < pos0); // node 1 depends on node 0
    }

    #[test]
    fn test_cycle() {
        let mut graph = Graph::new(llq::Queue::new().split().0);

        let node = Box::new(TestNode { tail_time: false });
        add_node(&mut graph, 0, node.clone());
        add_node(&mut graph, 1, node.clone());
        add_node(&mut graph, 2, node.clone());
        add_node(&mut graph, 3, node.clone());
        add_node(&mut graph, 4, node);

        // link 4->2, 2->1, 1->0, 1->2, 3->0
        add_edge(&mut graph, 4, 2);
        add_edge(&mut graph, 2, 1);
        add_edge(&mut graph, 1, 0);
        add_edge(&mut graph, 1, 2);
        add_edge(&mut graph, 3, 0);

        graph.order_nodes();

        let pos0 = graph.ordered.iter().position(|&n| n == AudioNodeId(0));
        let pos1 = graph.ordered.iter().position(|&n| n == AudioNodeId(1));
        let pos2 = graph.ordered.iter().position(|&n| n == AudioNodeId(2));
        let pos3 = graph.ordered.iter().position(|&n| n == AudioNodeId(3));
        let pos4 = graph.ordered.iter().position(|&n| n == AudioNodeId(4));

        // cycle 1<>2 should be removed
        assert_eq!(pos1, None);
        assert_eq!(pos2, None);
        // detached leg from cycle will still be rendered
        assert!(pos4.is_some());
        // a-cyclic part should be present
        assert!(pos3.unwrap() < pos0.unwrap());
    }

    #[test]
    fn test_lifecycle_and_reclaim() {
        let (node_id_producer, mut node_id_consumer) = llq::Queue::new().split();
        let mut graph = Graph::new(node_id_producer);

        let node = Box::new(TestNode { tail_time: false });

        // Destination Node is always node id 0, and should never drop
        add_node(&mut graph, 0, node.clone());

        // AudioListener Node is always node id 1, and should never drop
        add_node(&mut graph, 1, node.clone());

        // Add a regular node at id 3, it has tail time false so after rendering it should be
        // dropped and the AudioNodeId(3) should be reclaimed
        add_node(&mut graph, 2, node.clone());
        // Mark the node as 'detached from the control thread', so it is allowed to drop
        graph.nodes[AudioNodeId(2)].get_mut().free_when_finished = true;

        // Connect the regular node to the AudioDestinationNode
        add_edge(&mut graph, 2, 0);

        // Render a single quantum
        let scope = RenderScope {
            current_frame: 0,
            current_time: 0.,
            sample_rate: 48000.,
            node_id: std::cell::Cell::new(AudioNodeId(0)),
            event_sender: None,
        };
        graph.render(&scope);

        // The dropped node should be our regular node, not the AudioListener
        let reclaimed = node_id_consumer
            .pop()
            .expect("should have decommisioned node");
        assert_eq!(reclaimed.0, 2);

        // No other dropped nodes
        assert!(node_id_consumer.pop().is_none());
    }

    #[test]
    fn test_audio_param_lifecycle() {
        let (node_id_producer, mut node_id_consumer) = llq::Queue::new().split();
        let mut graph = Graph::new(node_id_producer);

        let node = Box::new(TestNode { tail_time: false });

        // Destination Node is always node id 0, and should never drop
        add_node(&mut graph, 0, node.clone());

        // AudioListener Node is always node id 1, and should never drop
        add_node(&mut graph, 1, node.clone());

        // Add a regular node at id 3, it has tail time false so after rendering it should be
        // dropped and the AudioNodeId(3) should be reclaimed
        add_node(&mut graph, 2, node.clone());
        // Mark the node as 'detached from the control thread', so it is allowed to drop
        graph.nodes[AudioNodeId(2)].get_mut().free_when_finished = true;

        // Connect the regular node to the AudioDestinationNode
        add_edge(&mut graph, 2, 0);

        // Add an AudioParam at id 4, it should be dropped alongside the regular node
        let param = Box::new(TestNode { tail_time: true }); // audio params have tail time true
        add_node(&mut graph, 3, param);
        // Mark the node as 'detached from the control thread', so it is allowed to drop
        graph.nodes[AudioNodeId(3)].get_mut().free_when_finished = true;

        // Connect the audioparam to the regular node
        add_audioparam(&mut graph, 3, 2);

        // Render a single quantum
        let scope = RenderScope {
            current_frame: 0,
            current_time: 0.,
            sample_rate: 48000.,
            node_id: std::cell::Cell::new(AudioNodeId(0)),
            event_sender: None,
        };
        graph.render(&scope);

        // First the regular node should be dropped, then the audioparam
        assert_eq!(node_id_consumer.pop().unwrap().0, 2);
        assert_eq!(node_id_consumer.pop().unwrap().0, 3);

        // No other dropped nodes
        assert!(node_id_consumer.pop().is_none());
    }

    #[test]
    fn test_release_orphaned_source_nodes() {
        let (node_id_producer, mut node_id_consumer) = llq::Queue::new().split();
        let mut graph = Graph::new(node_id_producer);

        let node = Box::new(TestNode { tail_time: true });

        // Destination Node is always node id 0, and should never drop
        add_node(&mut graph, 0, node.clone());

        // AudioListener Node is always node id 1, and should never drop
        add_node(&mut graph, 1, node.clone());

        // Add a regular node at id 3, it has tail time true but since we drop the control handle
        // and there aren't any inputs and outputs, it will still be dropped and the AudioNodeId(3)
        // should be reclaimed
        add_node(&mut graph, 2, node);

        // Mark the node as 'detached from the control thread', so it is allowed to drop
        graph.nodes[AudioNodeId(2)].get_mut().free_when_finished = true;

        // Render a single quantum
        let scope = RenderScope {
            current_frame: 0,
            current_time: 0.,
            sample_rate: 48000.,
            node_id: std::cell::Cell::new(AudioNodeId(0)),
            event_sender: None,
        };
        graph.render(&scope);

        // The dropped node should be our orphaned node
        let reclaimed = node_id_consumer
            .pop()
            .expect("should have decommisioned node");
        assert_eq!(reclaimed.0, 2);

        // No other dropped nodes
        assert!(node_id_consumer.pop().is_none());
    }
}<|MERGE_RESOLUTION|>--- conflicted
+++ resolved
@@ -427,17 +427,6 @@
             // acquire a mutable borrow of the current processing node
             let mut node = nodes[*index].borrow_mut();
 
-<<<<<<< HEAD
-            // make sure all input buffers have the correct number of channels, this might not be
-            // the case if the node has no inputs connected or the channel count has just changed
-            let interpretation = node.channel_config.interpretation;
-            let count = node.channel_config.count;
-            node.inputs
-                .iter_mut()
-                .for_each(|i| i.mix(count, interpretation));
-
-=======
->>>>>>> a2a411f5
             // let the current node process (catch any panics that may occur)
             let params = AudioParamValues::from(nodes);
             scope.node_id.set(*index);
