--- conflicted
+++ resolved
@@ -290,13 +290,7 @@
                         let n_values = end_index_clipped - start_index;
 
                         let mut val = self.value;
-<<<<<<< HEAD
-                        for i in 0..n_values {
-                            val = self.value + i as f32 * slope;
-                            // println!("val {:?}", val);
-=======
                         for _ in 0..n_values {
->>>>>>> d8f88f5d
                             self.buffer.push(val.clamp(self.min_value, self.max_value));
                             val += slope;
                         }
@@ -456,11 +450,7 @@
 
         // ramp finished t = 20..30
         let vs = render.tick(20., 1., 10);
-        assert_float_eq!(
-            vs,
-            &[20.0; 10][..],
-            ulps_all <= 0
-        );
+        assert_float_eq!(vs, &[20.0; 10][..], ulps_all <= 0);
     }
 
     #[test]
