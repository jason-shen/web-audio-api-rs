--- conflicted
+++ resolved
@@ -379,23 +379,9 @@
         self.send_control_msg(message).unwrap();
     }
 
-<<<<<<< HEAD
-    /// Attach the 9 `AudioListener` coordinates to a `PannerNode`
+    /// Connect the `AudioListener` to a `PannerNode`
     pub(crate) fn connect_listener_to_panner(&self, panner: AudioNodeId) {
-        self.connect(LISTENER_NODE_ID, panner, 0, 1);
-        self.connect(LISTENER_NODE_ID, panner, 1, 2);
-        self.connect(LISTENER_NODE_ID, panner, 2, 3);
-        self.connect(LISTENER_NODE_ID, panner, 3, 4);
-        self.connect(LISTENER_NODE_ID, panner, 4, 5);
-        self.connect(LISTENER_NODE_ID, panner, 5, 6);
-        self.connect(LISTENER_NODE_ID, panner, 6, 7);
-        self.connect(LISTENER_NODE_ID, panner, 7, 8);
-        self.connect(LISTENER_NODE_ID, panner, 8, 9);
-=======
-    /// Connect the `AudioListener` to a `PannerNode`
-    pub(crate) fn connect_listener_to_panner(&self, panner: &AudioNodeId) {
-        self.connect(&AudioNodeId(LISTENER_NODE_ID), panner, 0, usize::MAX);
->>>>>>> 5bb71cbf
+        self.connect(LISTENER_NODE_ID, panner, 0, usize::MAX);
     }
 
     /// Add the [`AudioListener`] to the audio graph (if not already)
