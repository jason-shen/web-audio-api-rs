--- conflicted
+++ resolved
@@ -2,12 +2,8 @@
 use web_audio_api::node::{AudioNode, AudioScheduledSourceNode};
 
 fn main() {
-<<<<<<< HEAD
+    env_logger::init();
     let context = AudioContext::new(None);
-=======
-    env_logger::init();
-    let context = AudioContext::new();
->>>>>>> 85625391
 
     // Create an oscillator
     let osc = context.create_oscillator();
