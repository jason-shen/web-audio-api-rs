use web_audio_api::context::{AudioContext, BaseAudioContext};
use web_audio_api::media::Microphone;
use web_audio_api::node::AudioNode;

fn main() {
    env_logger::init();
    let context = AudioContext::default();

<<<<<<< HEAD
    let stream = Microphone::default();
=======
    let mic = Microphone::new();
>>>>>>> db2ccdd0
    // register as media element in the audio context
    let background = context.create_media_stream_source(mic.stream());
    // connect the node to the destination node (speakers)
    background.connect(&context.destination());

    println!("Playback for 2 seconds");
    std::thread::sleep(std::time::Duration::from_secs(2));

    println!("Pause mic for 2 seconds");
    mic.suspend();
    std::thread::sleep(std::time::Duration::from_secs(2));

    println!("Resume mic for 2 seconds");
    mic.resume();
    std::thread::sleep(std::time::Duration::from_secs(2));

    // Closing the mic should halt the media stream source
    println!("Close mic - halting stream");
    mic.close();

    std::thread::sleep(std::time::Duration::from_secs(2));
}<|MERGE_RESOLUTION|>--- conflicted
+++ resolved
@@ -6,11 +6,7 @@
     env_logger::init();
     let context = AudioContext::default();
 
-<<<<<<< HEAD
-    let stream = Microphone::default();
-=======
-    let mic = Microphone::new();
->>>>>>> db2ccdd0
+    let mic = Microphone::default();
     // register as media element in the audio context
     let background = context.create_media_stream_source(mic.stream());
     // connect the node to the destination node (speakers)
